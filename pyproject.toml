[tool.poetry]
name = "gym-microrts"
version = "0.0.0"
description = ""
authors = ["Costa Huang <costa.huang@outlook.com>"]
exclude = [
    "gym_microrts/microrts/build/*",
    "gym_microrts/microrts/resources",
    "gym_microrts/microrts/src",
    "gym_microrts/microrts/data",
    "gym_microrts/microrts/lib/*.jar",
]

[tool.poetry.dependencies]
python = ">=3.7.1,<3.10"
gym = "^0.21.0"
JPype1 = "^1.3.0"
spyder = {version = "^5.1.5", optional = true}
<<<<<<< HEAD
cleanrl = {version = "0.5.0.dev4", optional = true, extras = ["cloud"]}
=======
peewee = "^3.14.8"
>>>>>>> b54ac3db

[tool.poetry.dev-dependencies]
poetry-dynamic-versioning = "^0.13.0"
tensorboard = "^2.5.0"
wandb = "^0.12.6"
trueskill = "^0.4.5"
stable-baselines3 = "^1.1.0"
torch = "^1.10.0"

[tool.poetry-dynamic-versioning]
enable = true

[tool.poetry-dynamic-versioning.substitution]
files = ["*/__init__.py"]

[build-system]
requires = ["poetry-core>=1.0.0", "poetry-dynamic-versioning"]
build-backend = "poetry.core.masonry.api"


[tool.poetry.extras]
spyder = ["spyder"]
cleanrl = ["cleanrl"]<|MERGE_RESOLUTION|>--- conflicted
+++ resolved
@@ -16,11 +16,8 @@
 gym = "^0.21.0"
 JPype1 = "^1.3.0"
 spyder = {version = "^5.1.5", optional = true}
-<<<<<<< HEAD
 cleanrl = {version = "0.5.0.dev4", optional = true, extras = ["cloud"]}
-=======
 peewee = "^3.14.8"
->>>>>>> b54ac3db
 
 [tool.poetry.dev-dependencies]
 poetry-dynamic-versioning = "^0.13.0"
