import numpy as np

from gym_microrts import microrts_ai
from gym_microrts.envs.vec_env import MicroRTSGridModeVecEnv

# if you want to record videos, install stable-baselines3 and use its `VecVideoRecorder`
# from stable_baselines3.common.vec_env import VecVideoRecorder


envs = MicroRTSGridModeVecEnv(
    num_selfplay_envs=2,
    num_bot_envs=1,
    max_steps=2000,
    render_theme=2,
    ai2s=[microrts_ai.coacAI for _ in range(1)],
    map_paths=["maps/16x16/basesWorkers16x16.xml"],
    reward_weight=np.array([10.0, 1.0, 1.0, 0.2, 1.0, 4.0]),
)
# envs = VecVideoRecorder(envs, 'videos', record_video_trigger=lambda x: x % 4000 == 0, video_length=2000)


def softmax(x, axis=None):
    x = x - x.max(axis=axis, keepdims=True)
    y = np.exp(x)
    return y / y.sum(axis=axis, keepdims=True)


def sample(logits):
    # https://stackoverflow.com/a/40475357/6611317
    p = softmax(logits, axis=1)
    c = p.cumsum(axis=1)
    u = np.random.rand(len(c), 1)
    choices = (u < c).argmax(axis=1)
    return choices.reshape(-1, 1)


envs.action_space.seed(0)
envs.reset()
nvec = envs.action_space.nvec

for i in range(10000):
    envs.render()
    action_mask = envs.get_action_mask()
    action_mask = action_mask.reshape(-1, action_mask.shape[-1])
    action_mask[action_mask == 0] = -9e8
    # sample valid actions
    action = np.concatenate(
        (
            sample(action_mask[:, 0:6]),  # action type
            sample(action_mask[:, 6:10]),  # move parameter
            sample(action_mask[:, 10:14]),  # harvest parameter
            sample(action_mask[:, 14:18]),  # return parameter
            sample(action_mask[:, 18:22]),  # produce_direction parameter
            sample(action_mask[:, 22:29]),  # produce_unit_type parameter
            # attack_target parameter
            sample(action_mask[:, 29 : sum(envs.action_space.nvec[1:])]),
        ),
        axis=1,
    )
<<<<<<< HEAD
    # doing the following could result in invalid actions
    # action = np.array([envs.action_space.sample()])
=======

    action = np.array([envs.action_space.sample()])
>>>>>>> 91d586d1
    next_obs, reward, done, info = envs.step(action)
envs.close()<|MERGE_RESOLUTION|>--- conflicted
+++ resolved
@@ -57,12 +57,7 @@
         ),
         axis=1,
     )
-<<<<<<< HEAD
     # doing the following could result in invalid actions
     # action = np.array([envs.action_space.sample()])
-=======
-
-    action = np.array([envs.action_space.sample()])
->>>>>>> 91d586d1
     next_obs, reward, done, info = envs.step(action)
 envs.close()